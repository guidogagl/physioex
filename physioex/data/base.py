
import numpy as np
import pytorch_lightning as pl
import torch
<<<<<<< HEAD

from torch.utils.data import DataLoader, SubsetRandomSampler
=======
from sklearn.utils import compute_class_weight
from torch.utils.data import DataLoader, Dataset

from physioex.data.utils import StandardScaler

>>>>>>> c3d11379

from physioex.data.utils import read_config

from pathlib import Path

from typing import List, Callable

<<<<<<< HEAD
import pandas as pd
=======
class TimeDistributedDataset(Dataset):
    def __init__(self, dataset, sequence_lenght, transform=None, target_transform=None):
        self.target_transform = target_transform
        self.input_transform = transform
>>>>>>> c3d11379

import bisect

def transform_to_sequence(x, y, sequence_length):

    # x shape num_samples x num_features convert it into num_samples x sequence_length x num_features
    # y shape num_samples convert it into num_samples x sequence_length

<<<<<<< HEAD
    x_seq = np.zeros((len(x) - sequence_length + 1, sequence_length, *x.shape[1:]))
    y_seq = np.zeros((len(y) - sequence_length + 1, sequence_length))

    for i in range(len(x) - sequence_length + 1):
        x_seq[i] = x[i : i + sequence_length]
        y_seq[i] = y[i : i + sequence_length]

    return x_seq, y_seq
=======
        self.classes = torch.unique(self.y)
        self.n_classes = len(self.classes)

        self.scaler = None

        self.L = sequence_lenght
>>>>>>> c3d11379


def create_subject_index_map(df, sequence_lenght):
    subject_start_indices = np.zeros( df["subject_id"].max() + 1)
    subject_end_indices = np.zeros_like( subject_start_indices )

<<<<<<< HEAD
    start_index = 0
=======
        for i in range(len(self.classes)):
            class_weights[i] = torch.sum(self.y == self.classes[i])
            class_weights[i] = 1 / class_weights[i]

        class_weights = class_weights / class_weights.sum()
>>>>>>> c3d11379

    for _, row in df.iterrows():
        subject = row['subject_id']
        num_windows = row['num_samples'] - sequence_lenght + 1

<<<<<<< HEAD
        subject_start_indices[ subject ] = start_index
        
        start_index = start_index + num_windows 
        
        subject_end_indices[ subject ] = start_index 
                 
    return subject_start_indices, subject_end_indices

def find_subject_for_window(index, subject_start_indices, subject_end_indices):
    
    for subject in range(len( subject_start_indices )):
        if subject_start_indices[subject] <= index and index < subject_end_indices[subject]:
            return subject, int(index - subject_start_indices[subject])
        
class PhysioExDataset(torch.utils.data.Dataset):

    def __init__(
        self,
        version: str,
        picks: List[str],  # available [ "Fpz-Cz", "EOG", "EMG" ]
        preprocessing,  # available [ "raw", "xsleepnet" ]
        config_path: str = None,
        sequence_length: int = 21,
        target_transform: Callable = None,
    ):
        self.config = read_config(config_path)

        self.subjects = self.config["subjects_v" + version]
=======
    def fit_scaler(self):

        if self.input_transform is not None:
            self.X = self.input_transform(self.X)

        self.scaler = StandardScaler().fit(self.X)
        self.X = self.scaler.transform(self.X)
        return self.scaler

    def set_scaler(self, scaler):
        self.scaler = scaler

        if self.input_transform is not None:
            self.X = self.input_transform(self.X)

        self.X = self.scaler.transform(self.X)
        return
>>>>>>> c3d11379

        self.table = pd.read_csv(str(Path.home()) + self.config["table"])

        # drop from the table the rows with subject_id not in self.subjects
        self.table = self.table[self.table["subject_id"].isin(self.subjects)]
        
        self.subject_start_indices, self.subject_end_indices = create_subject_index_map(self.table, sequence_length)   
        
        self.split_path = str(Path.home()) + self.config["splits_v" + version]
        self.data_path = str(Path.home()) + self.config[preprocessing + "_path"]

        self.picks = picks
        self.version = version
        self.preprocessing = preprocessing

        self.mean = None
        self.std = None

        self.L = sequence_length
        self.target_transform = target_transform

        self.input_shape = self.config[ "shape_" + preprocessing ]
        
    def __len__(self):
        return np.sum( self.table['num_samples'] - self.L + 1 ) 

    
    def __getitem__(self, idx):
        subject_id, relative_id  = find_subject_for_window(idx, self.subject_start_indices, self.subject_end_indices)
        
        subject_num_samples = self.table[self.table['subject_id'] == subject_id]['num_samples'].values[0]

        
        input = []
        for pick in self.picks: 
            path = self.data_path + f"/{pick}_{subject_id}.dat"        
            
            fp = np.memmap( path, dtype='float32', mode='r', shape=( subject_num_samples, *self.input_shape) )[ relative_id : relative_id + self.L ]
            
            np.expand_dims(fp, axis=0)
            input.append( fp )

        input = np.concatenate(input, axis=0)
        
        
        if len(self.picks) == 1:
            input = np.expand_dims( input, axis = 0)
            
        # read the label in the same way
        
        y = np.memmap( self.data_path + f"/y_{subject_id}.dat", dtype='int16', mode='r', shape=( subject_num_samples ) )[ relative_id : relative_id + self.L ]
        
        return torch.tensor(input).float(), torch.tensor(y).view(-1).long()
        
    def get_num_folds(self):
        pass

<<<<<<< HEAD
    def split(self):
        pass

    def get_sets(self):
        # return the indexes in the table of the train, valid and test subjects
        train_idx = []
        valid_idx = []
        test_idx = []

        for _, row in self.table.iterrows():
            subject_id = int(row['subject_id'])
=======
        item = self.X[idx : idx + self.L].clone()

        label = self.y[idx : idx + self.L].clone()
>>>>>>> c3d11379

            indices = np.arange( start=self.subject_start_indices[subject_id], stop=self.subject_end_indices[subject_id] )

            if row['split'] == 0:
                train_idx.append(indices)
            elif row['split'] == 1:
                valid_idx.append(indices)
            elif row['split'] == 2:
                test_idx.append(indices)

        train_idx = np.concatenate(train_idx)
        valid_idx = np.concatenate(valid_idx)
        test_idx = np.concatenate(test_idx)

        return train_idx, valid_idx, test_idx
        



class TimeDistributedModule(pl.LightningDataModule):
    def __init__(
        self,
        dataset: PhysioExDataset,
        batch_size: int = 32,
<<<<<<< HEAD
        chunk_size: int = 256,
        fold: int = 0,
        num_workers: int = 1,
=======
        transform=None,
        target_transform=None,
>>>>>>> c3d11379
    ):
        super().__init__()
        self.dataset = dataset
        self.batch_size = batch_size
        self.chunk_size = chunk_size
        
        self.dataset.split(fold)

<<<<<<< HEAD
        self.train_idx, self.valid_idx, self.test_idx = self.dataset.get_sets()

        self.num_workers = num_workers
=======
        self.train, self.valid, self.test = self.dataset.get_sets()
        self.train = TimeDistributedDataset(
            self.train, self.sequence_lenght, self.transform, self.target_transform
        )
        self.valid = TimeDistributedDataset(
            self.valid, self.sequence_lenght, self.transform, self.target_transform
        )
        self.test = TimeDistributedDataset(
            self.test, self.sequence_lenght, self.transform, self.target_transform
        )

        scaler = self.train.fit_scaler()
        self.valid.set_scaler(scaler)
        self.test.set_scaler(scaler)

        self.classes = self.train.classes
        self.n_classes = self.train.n_classes
>>>>>>> c3d11379

    def setup(self, stage: str):
        return

    def train_dataloader(self):
        return DataLoader(
            self.dataset,
            batch_size=self.batch_size,
            sampler=SubsetRandomSampler(self.train_idx),
            num_workers=self.num_workers,
        )

    def val_dataloader(self):
        return DataLoader(
            self.dataset,
            batch_size=self.batch_size,
            sampler=SubsetRandomSampler(self.valid_idx),
            num_workers=self.num_workers,
        )

    def test_dataloader(self):
        return DataLoader(
            self.dataset,
            batch_size=self.batch_size,
            sampler=SubsetRandomSampler(self.test_idx),
            num_workers=self.num_workers,
        )<|MERGE_RESOLUTION|>--- conflicted
+++ resolved
@@ -2,16 +2,8 @@
 import numpy as np
 import pytorch_lightning as pl
 import torch
-<<<<<<< HEAD
 
 from torch.utils.data import DataLoader, SubsetRandomSampler
-=======
-from sklearn.utils import compute_class_weight
-from torch.utils.data import DataLoader, Dataset
-
-from physioex.data.utils import StandardScaler
-
->>>>>>> c3d11379
 
 from physioex.data.utils import read_config
 
@@ -19,14 +11,7 @@
 
 from typing import List, Callable
 
-<<<<<<< HEAD
 import pandas as pd
-=======
-class TimeDistributedDataset(Dataset):
-    def __init__(self, dataset, sequence_lenght, transform=None, target_transform=None):
-        self.target_transform = target_transform
-        self.input_transform = transform
->>>>>>> c3d11379
 
 import bisect
 
@@ -35,7 +20,6 @@
     # x shape num_samples x num_features convert it into num_samples x sequence_length x num_features
     # y shape num_samples convert it into num_samples x sequence_length
 
-<<<<<<< HEAD
     x_seq = np.zeros((len(x) - sequence_length + 1, sequence_length, *x.shape[1:]))
     y_seq = np.zeros((len(y) - sequence_length + 1, sequence_length))
 
@@ -44,35 +28,18 @@
         y_seq[i] = y[i : i + sequence_length]
 
     return x_seq, y_seq
-=======
-        self.classes = torch.unique(self.y)
-        self.n_classes = len(self.classes)
-
-        self.scaler = None
-
-        self.L = sequence_lenght
->>>>>>> c3d11379
 
 
 def create_subject_index_map(df, sequence_lenght):
     subject_start_indices = np.zeros( df["subject_id"].max() + 1)
     subject_end_indices = np.zeros_like( subject_start_indices )
 
-<<<<<<< HEAD
     start_index = 0
-=======
-        for i in range(len(self.classes)):
-            class_weights[i] = torch.sum(self.y == self.classes[i])
-            class_weights[i] = 1 / class_weights[i]
-
-        class_weights = class_weights / class_weights.sum()
->>>>>>> c3d11379
 
     for _, row in df.iterrows():
         subject = row['subject_id']
         num_windows = row['num_samples'] - sequence_lenght + 1
 
-<<<<<<< HEAD
         subject_start_indices[ subject ] = start_index
         
         start_index = start_index + num_windows 
@@ -101,25 +68,6 @@
         self.config = read_config(config_path)
 
         self.subjects = self.config["subjects_v" + version]
-=======
-    def fit_scaler(self):
-
-        if self.input_transform is not None:
-            self.X = self.input_transform(self.X)
-
-        self.scaler = StandardScaler().fit(self.X)
-        self.X = self.scaler.transform(self.X)
-        return self.scaler
-
-    def set_scaler(self, scaler):
-        self.scaler = scaler
-
-        if self.input_transform is not None:
-            self.X = self.input_transform(self.X)
-
-        self.X = self.scaler.transform(self.X)
-        return
->>>>>>> c3d11379
 
         self.table = pd.read_csv(str(Path.home()) + self.config["table"])
 
@@ -140,6 +88,7 @@
 
         self.L = sequence_length
         self.target_transform = target_transform
+        self.input_transform = transform
 
         self.input_shape = self.config[ "shape_" + preprocessing ]
         
@@ -177,7 +126,6 @@
     def get_num_folds(self):
         pass
 
-<<<<<<< HEAD
     def split(self):
         pass
 
@@ -189,11 +137,6 @@
 
         for _, row in self.table.iterrows():
             subject_id = int(row['subject_id'])
-=======
-        item = self.X[idx : idx + self.L].clone()
-
-        label = self.y[idx : idx + self.L].clone()
->>>>>>> c3d11379
 
             indices = np.arange( start=self.subject_start_indices[subject_id], stop=self.subject_end_indices[subject_id] )
 
@@ -218,14 +161,9 @@
         self,
         dataset: PhysioExDataset,
         batch_size: int = 32,
-<<<<<<< HEAD
         chunk_size: int = 256,
         fold: int = 0,
         num_workers: int = 1,
-=======
-        transform=None,
-        target_transform=None,
->>>>>>> c3d11379
     ):
         super().__init__()
         self.dataset = dataset
@@ -234,29 +172,9 @@
         
         self.dataset.split(fold)
 
-<<<<<<< HEAD
         self.train_idx, self.valid_idx, self.test_idx = self.dataset.get_sets()
 
         self.num_workers = num_workers
-=======
-        self.train, self.valid, self.test = self.dataset.get_sets()
-        self.train = TimeDistributedDataset(
-            self.train, self.sequence_lenght, self.transform, self.target_transform
-        )
-        self.valid = TimeDistributedDataset(
-            self.valid, self.sequence_lenght, self.transform, self.target_transform
-        )
-        self.test = TimeDistributedDataset(
-            self.test, self.sequence_lenght, self.transform, self.target_transform
-        )
-
-        scaler = self.train.fit_scaler()
-        self.valid.set_scaler(scaler)
-        self.test.set_scaler(scaler)
-
-        self.classes = self.train.classes
-        self.n_classes = self.train.n_classes
->>>>>>> c3d11379
 
     def setup(self, stage: str):
         return
